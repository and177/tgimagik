import json
import requests

from aiohttp import ClientSession, ClientTimeout
from pydantic import ValidationError
from typing import Dict, Optional, List, AsyncIterator, Iterator

from text_generation.types import (
    StreamResponse,
    Response,
    Request,
    Parameters,
)
from text_generation.errors import parse_error


class Client:
    """Client to make calls to a text-generation-inference instance

     Example:

     ```python
     >>> from text_generation import Client

     >>> client = Client("https://api-inference.huggingface.co/models/bigscience/bloomz")
     >>> client.generate("Why is the sky blue?").generated_text
     ' Rayleigh scattering'

     >>> result = ""
     >>> for response in client.generate_stream("Why is the sky blue?"):
     >>>     if not response.token.special:
     >>>         result += response.token.text
     >>> result
    ' Rayleigh scattering'
     ```
    """

    def __init__(
        self,
        base_url: str,
        headers: Optional[Dict[str, str]] = None,
        cookies: Optional[Dict[str, str]] = None,
        timeout: int = 10,
    ):
        """
        Args:
            base_url (`str`):
                text-generation-inference instance base url
            headers (`Optional[Dict[str, str]]`):
                Additional headers
            cookies (`Optional[Dict[str, str]]`):
                Cookies to include in the requests
            timeout (`int`):
                Timeout in seconds
        """
        self.base_url = base_url
        self.headers = headers
        self.cookies = cookies
        self.timeout = timeout

    def generate(
        self,
        prompt: str,
        do_sample: bool = False,
        max_new_tokens: int = 20,
        best_of: Optional[int] = None,
        repetition_penalty: Optional[float] = None,
        return_full_text: bool = False,
        seed: Optional[int] = None,
        stop_sequences: Optional[List[str]] = None,
        temperature: Optional[float] = None,
        top_k: Optional[int] = None,
        top_p: Optional[float] = None,
        truncate: Optional[int] = None,
        typical_p: Optional[float] = None,
        watermark: bool = False,
        decoder_input_details: bool = False,
<<<<<<< HEAD
        logit_bias: Dict[str, float] = {},
=======
        top_n_tokens: Optional[int] = None,
>>>>>>> 211b54ac
    ) -> Response:
        """
        Given a prompt, generate the following text

        Args:
            prompt (`str`):
                Input text
            do_sample (`bool`):
                Activate logits sampling
            max_new_tokens (`int`):
                Maximum number of generated tokens
            best_of (`int`):
                Generate best_of sequences and return the one if the highest token logprobs
            repetition_penalty (`float`):
                The parameter for repetition penalty. 1.0 means no penalty. See [this
                paper](https://arxiv.org/pdf/1909.05858.pdf) for more details.
            return_full_text (`bool`):
                Whether to prepend the prompt to the generated text
            seed (`int`):
                Random sampling seed
            stop_sequences (`List[str]`):
                Stop generating tokens if a member of `stop_sequences` is generated
            temperature (`float`):
                The value used to module the logits distribution.
            top_k (`int`):
                The number of highest probability vocabulary tokens to keep for top-k-filtering.
            top_p (`float`):
                If set to < 1, only the smallest set of most probable tokens with probabilities that add up to `top_p` or
                higher are kept for generation.
            truncate (`int`):
                Truncate inputs tokens to the given size
            typical_p (`float`):
                Typical Decoding mass
                See [Typical Decoding for Natural Language Generation](https://arxiv.org/abs/2202.00666) for more information
            watermark (`bool`):
                Watermarking with [A Watermark for Large Language Models](https://arxiv.org/abs/2301.10226)
            decoder_input_details (`bool`):
                Return the decoder input token logprobs and ids
<<<<<<< HEAD
            logit_bias (`Dict[str, float]`):
                Bias generation towards certain tokens.
=======
            top_n_tokens (`int`):
                Return the `n` most likely tokens at each step
>>>>>>> 211b54ac

        Returns:
            Response: generated response
        """
        # Validate parameters
        parameters = Parameters(
            best_of=best_of,
            details=True,
            do_sample=do_sample,
            max_new_tokens=max_new_tokens,
            repetition_penalty=repetition_penalty,
            return_full_text=return_full_text,
            seed=seed,
            stop=stop_sequences if stop_sequences is not None else [],
            temperature=temperature,
            top_k=top_k,
            top_p=top_p,
            truncate=truncate,
            typical_p=typical_p,
            watermark=watermark,
            decoder_input_details=decoder_input_details,
<<<<<<< HEAD
            logit_bias=logit_bias,
=======
            top_n_tokens=top_n_tokens
>>>>>>> 211b54ac
        )
        request = Request(inputs=prompt, stream=False, parameters=parameters)

        resp = requests.post(
            self.base_url,
            json=request.dict(),
            headers=self.headers,
            cookies=self.cookies,
            timeout=self.timeout,
        )
        payload = resp.json()
        if resp.status_code != 200:
            raise parse_error(resp.status_code, payload)
        return Response(**payload[0])

    def generate_stream(
        self,
        prompt: str,
        do_sample: bool = False,
        max_new_tokens: int = 20,
        repetition_penalty: Optional[float] = None,
        return_full_text: bool = False,
        seed: Optional[int] = None,
        stop_sequences: Optional[List[str]] = None,
        temperature: Optional[float] = None,
        top_k: Optional[int] = None,
        top_p: Optional[float] = None,
        truncate: Optional[int] = None,
        typical_p: Optional[float] = None,
        watermark: bool = False,
<<<<<<< HEAD
        logit_bias: Dict[str, float] = {},
=======
        top_n_tokens: Optional[int] = None,
>>>>>>> 211b54ac
    ) -> Iterator[StreamResponse]:
        """
        Given a prompt, generate the following stream of tokens

        Args:
            prompt (`str`):
                Input text
            do_sample (`bool`):
                Activate logits sampling
            max_new_tokens (`int`):
                Maximum number of generated tokens
            repetition_penalty (`float`):
                The parameter for repetition penalty. 1.0 means no penalty. See [this
                paper](https://arxiv.org/pdf/1909.05858.pdf) for more details.
            return_full_text (`bool`):
                Whether to prepend the prompt to the generated text
            seed (`int`):
                Random sampling seed
            stop_sequences (`List[str]`):
                Stop generating tokens if a member of `stop_sequences` is generated
            temperature (`float`):
                The value used to module the logits distribution.
            top_k (`int`):
                The number of highest probability vocabulary tokens to keep for top-k-filtering.
            top_p (`float`):
                If set to < 1, only the smallest set of most probable tokens with probabilities that add up to `top_p` or
                higher are kept for generation.
            truncate (`int`):
                Truncate inputs tokens to the given size
            typical_p (`float`):
                Typical Decoding mass
                See [Typical Decoding for Natural Language Generation](https://arxiv.org/abs/2202.00666) for more information
            watermark (`bool`):
                Watermarking with [A Watermark for Large Language Models](https://arxiv.org/abs/2301.10226)
<<<<<<< HEAD
            logit_bias (`Dict[str, float]`):
                Bias generation towards certain tokens.
=======
            top_n_tokens (`int`):
                Return the `n` most likely tokens at each step
>>>>>>> 211b54ac

        Returns:
            Iterator[StreamResponse]: stream of generated tokens
        """
        # Validate parameters
        parameters = Parameters(
            best_of=None,
            details=True,
            decoder_input_details=False,
            do_sample=do_sample,
            max_new_tokens=max_new_tokens,
            repetition_penalty=repetition_penalty,
            return_full_text=return_full_text,
            seed=seed,
            stop=stop_sequences if stop_sequences is not None else [],
            temperature=temperature,
            top_k=top_k,
            top_p=top_p,
            truncate=truncate,
            typical_p=typical_p,
            watermark=watermark,
<<<<<<< HEAD
            logit_bias=logit_bias,
=======
            top_n_tokens=top_n_tokens,
>>>>>>> 211b54ac
        )
        request = Request(inputs=prompt, stream=True, parameters=parameters)

        resp = requests.post(
            self.base_url,
            json=request.dict(),
            headers=self.headers,
            cookies=self.cookies,
            timeout=self.timeout,
            stream=True,
        )

        if resp.status_code != 200:
            raise parse_error(resp.status_code, resp.json())

        # Parse ServerSentEvents
        for byte_payload in resp.iter_lines():
            # Skip line
            if byte_payload == b"\n":
                continue

            payload = byte_payload.decode("utf-8")

            # Event data
            if payload.startswith("data:"):
                # Decode payload
                json_payload = json.loads(payload.lstrip("data:").rstrip("/n"))
                # Parse payload
                try:
                    response = StreamResponse(**json_payload)
                except ValidationError:
                    # If we failed to parse the payload, then it is an error payload
                    raise parse_error(resp.status_code, json_payload)
                yield response


class AsyncClient:
    """Asynchronous Client to make calls to a text-generation-inference instance

     Example:

     ```python
     >>> from text_generation import AsyncClient

     >>> client = AsyncClient("https://api-inference.huggingface.co/models/bigscience/bloomz")
     >>> response = await client.generate("Why is the sky blue?")
     >>> response.generated_text
     ' Rayleigh scattering'

     >>> result = ""
     >>> async for response in client.generate_stream("Why is the sky blue?"):
     >>>     if not response.token.special:
     >>>         result += response.token.text
     >>> result
    ' Rayleigh scattering'
     ```
    """

    def __init__(
        self,
        base_url: str,
        headers: Optional[Dict[str, str]] = None,
        cookies: Optional[Dict[str, str]] = None,
        timeout: int = 10,
    ):
        """
        Args:
            base_url (`str`):
                text-generation-inference instance base url
            headers (`Optional[Dict[str, str]]`):
                Additional headers
            cookies (`Optional[Dict[str, str]]`):
                Cookies to include in the requests
            timeout (`int`):
                Timeout in seconds
        """
        self.base_url = base_url
        self.headers = headers
        self.cookies = cookies
        self.timeout = ClientTimeout(timeout * 60)

    async def generate(
        self,
        prompt: str,
        do_sample: bool = False,
        max_new_tokens: int = 20,
        best_of: Optional[int] = None,
        repetition_penalty: Optional[float] = None,
        return_full_text: bool = False,
        seed: Optional[int] = None,
        stop_sequences: Optional[List[str]] = None,
        temperature: Optional[float] = None,
        top_k: Optional[int] = None,
        top_p: Optional[float] = None,
        truncate: Optional[int] = None,
        typical_p: Optional[float] = None,
        watermark: bool = False,
        decoder_input_details: bool = False,
<<<<<<< HEAD
        logit_bias: Dict[str, float] = {},
=======
        top_n_tokens: Optional[int] = None,
>>>>>>> 211b54ac
    ) -> Response:
        """
        Given a prompt, generate the following text asynchronously

        Args:
            prompt (`str`):
                Input text
            do_sample (`bool`):
                Activate logits sampling
            max_new_tokens (`int`):
                Maximum number of generated tokens
            best_of (`int`):
                Generate best_of sequences and return the one if the highest token logprobs
            repetition_penalty (`float`):
                The parameter for repetition penalty. 1.0 means no penalty. See [this
                paper](https://arxiv.org/pdf/1909.05858.pdf) for more details.
            return_full_text (`bool`):
                Whether to prepend the prompt to the generated text
            seed (`int`):
                Random sampling seed
            stop_sequences (`List[str]`):
                Stop generating tokens if a member of `stop_sequences` is generated
            temperature (`float`):
                The value used to module the logits distribution.
            top_k (`int`):
                The number of highest probability vocabulary tokens to keep for top-k-filtering.
            top_p (`float`):
                If set to < 1, only the smallest set of most probable tokens with probabilities that add up to `top_p` or
                higher are kept for generation.
            truncate (`int`):
                Truncate inputs tokens to the given size
            typical_p (`float`):
                Typical Decoding mass
                See [Typical Decoding for Natural Language Generation](https://arxiv.org/abs/2202.00666) for more information
            watermark (`bool`):
                Watermarking with [A Watermark for Large Language Models](https://arxiv.org/abs/2301.10226)
            decoder_input_details (`bool`):
                Return the decoder input token logprobs and ids
<<<<<<< HEAD
            logit_bias (`Dict[str, float]`):
                Bias generation towards certain tokens.
=======
            top_n_tokens (`int`):
                Return the `n` most likely tokens at each step
>>>>>>> 211b54ac

        Returns:
            Response: generated response
        """
        # Validate parameters
        parameters = Parameters(
            best_of=best_of,
            details=True,
            decoder_input_details=decoder_input_details,
            do_sample=do_sample,
            max_new_tokens=max_new_tokens,
            repetition_penalty=repetition_penalty,
            return_full_text=return_full_text,
            seed=seed,
            stop=stop_sequences if stop_sequences is not None else [],
            temperature=temperature,
            top_k=top_k,
            top_p=top_p,
            truncate=truncate,
            typical_p=typical_p,
            watermark=watermark,
<<<<<<< HEAD
            logit_bias=logit_bias,
=======
            top_n_tokens=top_n_tokens,
>>>>>>> 211b54ac
        )
        request = Request(inputs=prompt, stream=False, parameters=parameters)

        async with ClientSession(
            headers=self.headers, cookies=self.cookies, timeout=self.timeout
        ) as session:
            async with session.post(self.base_url, json=request.dict()) as resp:
                payload = await resp.json()

                if resp.status != 200:
                    raise parse_error(resp.status, payload)
                return Response(**payload[0])

    async def generate_stream(
        self,
        prompt: str,
        do_sample: bool = False,
        max_new_tokens: int = 20,
        repetition_penalty: Optional[float] = None,
        return_full_text: bool = False,
        seed: Optional[int] = None,
        stop_sequences: Optional[List[str]] = None,
        temperature: Optional[float] = None,
        top_k: Optional[int] = None,
        top_p: Optional[float] = None,
        truncate: Optional[int] = None,
        typical_p: Optional[float] = None,
        watermark: bool = False,
<<<<<<< HEAD
        logit_bias: Dict[str, float] = {},
=======
        top_n_tokens: Optional[int] = None,
>>>>>>> 211b54ac
    ) -> AsyncIterator[StreamResponse]:
        """
        Given a prompt, generate the following stream of tokens asynchronously

        Args:
            prompt (`str`):
                Input text
            do_sample (`bool`):
                Activate logits sampling
            max_new_tokens (`int`):
                Maximum number of generated tokens
            repetition_penalty (`float`):
                The parameter for repetition penalty. 1.0 means no penalty. See [this
                paper](https://arxiv.org/pdf/1909.05858.pdf) for more details.
            return_full_text (`bool`):
                Whether to prepend the prompt to the generated text
            seed (`int`):
                Random sampling seed
            stop_sequences (`List[str]`):
                Stop generating tokens if a member of `stop_sequences` is generated
            temperature (`float`):
                The value used to module the logits distribution.
            top_k (`int`):
                The number of highest probability vocabulary tokens to keep for top-k-filtering.
            top_p (`float`):
                If set to < 1, only the smallest set of most probable tokens with probabilities that add up to `top_p` or
                higher are kept for generation.
            truncate (`int`):
                Truncate inputs tokens to the given size
            typical_p (`float`):
                Typical Decoding mass
                See [Typical Decoding for Natural Language Generation](https://arxiv.org/abs/2202.00666) for more information
            watermark (`bool`):
                Watermarking with [A Watermark for Large Language Models](https://arxiv.org/abs/2301.10226)
<<<<<<< HEAD
            logit_bias (`Dict[str, float]`):
                Bias generation towards certain tokens.
=======
            top_n_tokens (`int`):
                Return the `n` most likely tokens at each step
>>>>>>> 211b54ac

        Returns:
            AsyncIterator[StreamResponse]: stream of generated tokens
        """
        # Validate parameters
        parameters = Parameters(
            best_of=None,
            details=True,
            decoder_input_details=False,
            do_sample=do_sample,
            max_new_tokens=max_new_tokens,
            repetition_penalty=repetition_penalty,
            return_full_text=return_full_text,
            seed=seed,
            stop=stop_sequences if stop_sequences is not None else [],
            temperature=temperature,
            top_k=top_k,
            top_p=top_p,
            truncate=truncate,
            typical_p=typical_p,
            watermark=watermark,
<<<<<<< HEAD
            logit_bias=logit_bias,
=======
            top_n_tokens=top_n_tokens,
>>>>>>> 211b54ac
        )
        request = Request(inputs=prompt, stream=True, parameters=parameters)

        async with ClientSession(
            headers=self.headers, cookies=self.cookies, timeout=self.timeout
        ) as session:
            async with session.post(self.base_url, json=request.dict()) as resp:

                if resp.status != 200:
                    raise parse_error(resp.status, await resp.json())

                # Parse ServerSentEvents
                async for byte_payload in resp.content:
                    # Skip line
                    if byte_payload == b"\n":
                        continue

                    payload = byte_payload.decode("utf-8")

                    # Event data
                    if payload.startswith("data:"):
                        # Decode payload
                        json_payload = json.loads(payload.lstrip("data:").rstrip("/n"))
                        # Parse payload
                        try:
                            response = StreamResponse(**json_payload)
                        except ValidationError:
                            # If we failed to parse the payload, then it is an error payload
                            raise parse_error(resp.status, json_payload)
                        yield response<|MERGE_RESOLUTION|>--- conflicted
+++ resolved
@@ -75,11 +75,8 @@
         typical_p: Optional[float] = None,
         watermark: bool = False,
         decoder_input_details: bool = False,
-<<<<<<< HEAD
+        top_n_tokens: Optional[int] = None,
         logit_bias: Dict[str, float] = {},
-=======
-        top_n_tokens: Optional[int] = None,
->>>>>>> 211b54ac
     ) -> Response:
         """
         Given a prompt, generate the following text
@@ -118,13 +115,10 @@
                 Watermarking with [A Watermark for Large Language Models](https://arxiv.org/abs/2301.10226)
             decoder_input_details (`bool`):
                 Return the decoder input token logprobs and ids
-<<<<<<< HEAD
+            top_n_tokens (`int`):
+                Return the `n` most likely tokens at each step
             logit_bias (`Dict[str, float]`):
                 Bias generation towards certain tokens.
-=======
-            top_n_tokens (`int`):
-                Return the `n` most likely tokens at each step
->>>>>>> 211b54ac
 
         Returns:
             Response: generated response
@@ -146,11 +140,8 @@
             typical_p=typical_p,
             watermark=watermark,
             decoder_input_details=decoder_input_details,
-<<<<<<< HEAD
+            top_n_tokens=top_n_tokens,
             logit_bias=logit_bias,
-=======
-            top_n_tokens=top_n_tokens
->>>>>>> 211b54ac
         )
         request = Request(inputs=prompt, stream=False, parameters=parameters)
 
@@ -181,11 +172,8 @@
         truncate: Optional[int] = None,
         typical_p: Optional[float] = None,
         watermark: bool = False,
-<<<<<<< HEAD
+        top_n_tokens: Optional[int] = None,
         logit_bias: Dict[str, float] = {},
-=======
-        top_n_tokens: Optional[int] = None,
->>>>>>> 211b54ac
     ) -> Iterator[StreamResponse]:
         """
         Given a prompt, generate the following stream of tokens
@@ -220,13 +208,10 @@
                 See [Typical Decoding for Natural Language Generation](https://arxiv.org/abs/2202.00666) for more information
             watermark (`bool`):
                 Watermarking with [A Watermark for Large Language Models](https://arxiv.org/abs/2301.10226)
-<<<<<<< HEAD
+            top_n_tokens (`int`):
+                Return the `n` most likely tokens at each step
             logit_bias (`Dict[str, float]`):
                 Bias generation towards certain tokens.
-=======
-            top_n_tokens (`int`):
-                Return the `n` most likely tokens at each step
->>>>>>> 211b54ac
 
         Returns:
             Iterator[StreamResponse]: stream of generated tokens
@@ -248,11 +233,8 @@
             truncate=truncate,
             typical_p=typical_p,
             watermark=watermark,
-<<<<<<< HEAD
             logit_bias=logit_bias,
-=======
             top_n_tokens=top_n_tokens,
->>>>>>> 211b54ac
         )
         request = Request(inputs=prompt, stream=True, parameters=parameters)
 
@@ -351,11 +333,8 @@
         typical_p: Optional[float] = None,
         watermark: bool = False,
         decoder_input_details: bool = False,
-<<<<<<< HEAD
         logit_bias: Dict[str, float] = {},
-=======
         top_n_tokens: Optional[int] = None,
->>>>>>> 211b54ac
     ) -> Response:
         """
         Given a prompt, generate the following text asynchronously
@@ -394,13 +373,10 @@
                 Watermarking with [A Watermark for Large Language Models](https://arxiv.org/abs/2301.10226)
             decoder_input_details (`bool`):
                 Return the decoder input token logprobs and ids
-<<<<<<< HEAD
             logit_bias (`Dict[str, float]`):
                 Bias generation towards certain tokens.
-=======
             top_n_tokens (`int`):
                 Return the `n` most likely tokens at each step
->>>>>>> 211b54ac
 
         Returns:
             Response: generated response
@@ -422,11 +398,8 @@
             truncate=truncate,
             typical_p=typical_p,
             watermark=watermark,
-<<<<<<< HEAD
             logit_bias=logit_bias,
-=======
             top_n_tokens=top_n_tokens,
->>>>>>> 211b54ac
         )
         request = Request(inputs=prompt, stream=False, parameters=parameters)
 
@@ -455,11 +428,8 @@
         truncate: Optional[int] = None,
         typical_p: Optional[float] = None,
         watermark: bool = False,
-<<<<<<< HEAD
         logit_bias: Dict[str, float] = {},
-=======
         top_n_tokens: Optional[int] = None,
->>>>>>> 211b54ac
     ) -> AsyncIterator[StreamResponse]:
         """
         Given a prompt, generate the following stream of tokens asynchronously
@@ -494,13 +464,10 @@
                 See [Typical Decoding for Natural Language Generation](https://arxiv.org/abs/2202.00666) for more information
             watermark (`bool`):
                 Watermarking with [A Watermark for Large Language Models](https://arxiv.org/abs/2301.10226)
-<<<<<<< HEAD
             logit_bias (`Dict[str, float]`):
                 Bias generation towards certain tokens.
-=======
             top_n_tokens (`int`):
                 Return the `n` most likely tokens at each step
->>>>>>> 211b54ac
 
         Returns:
             AsyncIterator[StreamResponse]: stream of generated tokens
@@ -522,11 +489,8 @@
             truncate=truncate,
             typical_p=typical_p,
             watermark=watermark,
-<<<<<<< HEAD
             logit_bias=logit_bias,
-=======
             top_n_tokens=top_n_tokens,
->>>>>>> 211b54ac
         )
         request = Request(inputs=prompt, stream=True, parameters=parameters)
 
