# Installation

This section explains how to install the CLI tool as well as installing TGI from source. **The strongly recommended approach is to use Docker, as it does not require much setup. Check [the Quick Tour](./quicktour) to learn how to run TGI with Docker.**

## Install CLI

You can use TGI command-line interface (CLI) to download weights, serve and quantize models, or get information on serving parameters. 

To install the CLI, you need to first clone the TGI repository and then run `make`.

```bash
git clone https://github.com/huggingface/text-generation-inference.git && cd text-generation-inference
make install
```

If you would like to serve models with custom kernels, run

```bash
BUILD_EXTENSIONS=True make install
```

## Local Installation from Source

Before you start, you will need to setup your environment, and install Text Generation Inference. Text Generation Inference is tested on **Python 3.9+**.

Text Generation Inference is available on pypi, conda and GitHub. 

To install and launch locally, first [install Rust](https://rustup.rs/) and create a Python virtual environment with at least
Python 3.9, e.g. using conda:

```bash
curl --proto '=https' --tlsv1.2 -sSf https://sh.rustup.rs | sh

conda create -n text-generation-inference python=3.9
conda activate text-generation-inference
```

You may also need to install Protoc.

On Linux:

```bash
PROTOC_ZIP=protoc-21.12-linux-x86_64.zip
curl -OL https://github.com/protocolbuffers/protobuf/releases/download/v21.12/$PROTOC_ZIP
sudo unzip -o $PROTOC_ZIP -d /usr/local bin/protoc
sudo unzip -o $PROTOC_ZIP -d /usr/local 'include/*'
rm -f $PROTOC_ZIP
```

On MacOS, using Homebrew:

```bash
brew install protobuf
```

Then run to install Text Generation Inference:

```bash
<<<<<<< HEAD
git clone https://github.com/huggingface/text-generation-inference.git && cd text-generation-inference
BUILD_EXTENSIONS=True make install
=======
BUILD_EXTENSIONS=True make install # Install repository and HF/transformer fork with CUDA kernels
>>>>>>> 7dbaef3f
```

<Tip warning={true}>

On some machines, you may also need the OpenSSL libraries and gcc. On Linux machines, run:

```bash
sudo apt-get install libssl-dev gcc -y
```

</Tip>

Once installation is done, simply run:

```bash
make run-falcon-7b-instruct
```

<<<<<<< HEAD
This will serve Falcon 7B Instruct model from the port 8080, which we can query.
=======
This will serve Falcon 7B Instruct model from the port 8080, which we can query.

To see all options to serve your models, check in the [codebase](https://github.com/huggingface/text-generation-inference/blob/main/launcher/src/main.rs) or the CLI:

```bash
text-generation-launcher --help
```
>>>>>>> 7dbaef3f
<|MERGE_RESOLUTION|>--- conflicted
+++ resolved
@@ -56,12 +56,8 @@
 Then run to install Text Generation Inference:
 
 ```bash
-<<<<<<< HEAD
 git clone https://github.com/huggingface/text-generation-inference.git && cd text-generation-inference
 BUILD_EXTENSIONS=True make install
-=======
-BUILD_EXTENSIONS=True make install # Install repository and HF/transformer fork with CUDA kernels
->>>>>>> 7dbaef3f
 ```
 
 <Tip warning={true}>
@@ -80,14 +76,10 @@
 make run-falcon-7b-instruct
 ```
 
-<<<<<<< HEAD
-This will serve Falcon 7B Instruct model from the port 8080, which we can query.
-=======
 This will serve Falcon 7B Instruct model from the port 8080, which we can query.
 
 To see all options to serve your models, check in the [codebase](https://github.com/huggingface/text-generation-inference/blob/main/launcher/src/main.rs) or the CLI:
 
 ```bash
 text-generation-launcher --help
-```
->>>>>>> 7dbaef3f
+```