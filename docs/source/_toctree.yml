- sections:
  - local: index
    title: Text Generation Inference
  - local: quicktour
    title: Quick Tour
  - local: installation
    title: Installation
  - local: supported_models
    title: Supported Models and Hardware
  title: Getting started
- sections:
  - local: basic_tutorials/consuming_tgi
    title: Consuming TGI
  - local: basic_tutorials/preparing_model
    title: Preparing Model for Serving
  - local: basic_tutorials/gated_model_access
    title: Serving Private & Gated Models
  - local: basic_tutorials/using_cli
    title: Using TGI CLI
  title: Tutorials
- sections:
  - local: conceptual/streaming
    title: Streaming
<<<<<<< HEAD
  - local: conceptual/quantization
    title: Quantization
=======
  - local: conceptual/tensor_parallelism
    title: Tensor Parallelism
>>>>>>> 1f69fb9e
  - local: conceptual/paged_attention
    title: PagedAttention
  - local: conceptual/safetensors
    title: Safetensors
  - local: conceptual/flash_attention
    title: Flash Attention
  title: Conceptual Guides<|MERGE_RESOLUTION|>--- conflicted
+++ resolved
@@ -21,13 +21,10 @@
 - sections:
   - local: conceptual/streaming
     title: Streaming
-<<<<<<< HEAD
   - local: conceptual/quantization
     title: Quantization
-=======
   - local: conceptual/tensor_parallelism
     title: Tensor Parallelism
->>>>>>> 1f69fb9e
   - local: conceptual/paged_attention
     title: PagedAttention
   - local: conceptual/safetensors
