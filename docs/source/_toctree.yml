- sections:
  - local: index
    title: Text Generation Inference
  - local: quicktour
    title: Quick Tour
  - local: installation
    title: Installation
  - local: supported_models
    title: Supported Models and Hardware
  title: Getting started
- sections:
  - local: basic_tutorials/consuming_tgi
    title: Consuming TGI
  - local: basic_tutorials/preparing_model
    title: Preparing Model for Serving
  - local: basic_tutorials/gated_model_access
    title: Serving Private & Gated Models
  - local: basic_tutorials/using_cli
    title: Using TGI CLI
  title: Tutorials
- sections:
  - local: conceptual/streaming
    title: Streaming
<<<<<<< HEAD
  - local: conceptual/safetensors
    title: Safetensors
=======
  - local: conceptual/flash_attention
    title: Flash Attention
>>>>>>> b03d2621
  title: Conceptual Guides<|MERGE_RESOLUTION|>--- conflicted
+++ resolved
@@ -21,11 +21,8 @@
 - sections:
   - local: conceptual/streaming
     title: Streaming
-<<<<<<< HEAD
   - local: conceptual/safetensors
     title: Safetensors
-=======
   - local: conceptual/flash_attention
     title: Flash Attention
->>>>>>> b03d2621
   title: Conceptual Guides