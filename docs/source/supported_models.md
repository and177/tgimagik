# Supported Models and Hardware

Text Generation Inference enables serving optimized models on specific hardware for the highest performance. The following sections list which models are hardware are supported.

## Supported Models

The following models are optimized and can be served with TGI, which uses custom CUDA kernels for better inference. You can add the flag `--disable-custom-kernels` at the end of the `docker run` command if you wish to disable them.

- [BLOOM](https://huggingface.co/bigscience/bloom)
- [FLAN-T5](https://huggingface.co/google/flan-t5-xxl)
- [Galactica](https://huggingface.co/facebook/galactica-120b)
- [GPT-Neox](https://huggingface.co/EleutherAI/gpt-neox-20b)
- [Llama](https://github.com/facebookresearch/llama)
- [OPT](https://huggingface.co/facebook/opt-66b)
- [SantaCoder](https://huggingface.co/bigcode/santacoder)
- [Starcoder](https://huggingface.co/bigcode/starcoder)
- [Falcon 7B](https://huggingface.co/tiiuae/falcon-7b)
- [Falcon 40B](https://huggingface.co/tiiuae/falcon-40b)
- [MPT](https://huggingface.co/mosaicml/mpt-30b)
- [Llama V2](https://huggingface.co/meta-llama)
<<<<<<< HEAD
- [Codellama](https://huggingface.co/codellama)
=======
- [Code Llama](https://huggingface.co/codellama)
- [Mistral](https://huggingface.co/mistralai/Mistral-7B-Instruct-v0.1)
>>>>>>> 5ba53d44

If the above list lacks the model you would like to serve, depending on the model's pipeline type, you can try to initialize and serve the model anyways to see how well it performs, but performance isn't guaranteed for non-optimized models:

```python
# for causal LMs/text-generation models
AutoModelForCausalLM.from_pretrained(<model>, device_map="auto")`
# or, for text-to-text generation models
AutoModelForSeq2SeqLM.from_pretrained(<model>, device_map="auto")
```

If you wish to serve a supported model that already exists on a local folder, just point to the local folder.

```bash
text-generation-launcher --model-id <PATH-TO-LOCAL-BLOOM>
``````


## Supported Hardware

TGI optimized models are supported on NVIDIA [A100](https://www.nvidia.com/en-us/data-center/a100/), [A10G](https://www.nvidia.com/en-us/data-center/products/a10-gpu/) and [T4](https://www.nvidia.com/en-us/data-center/tesla-t4/) GPUs with CUDA 11.8+. Note that you have to install [NVIDIA Container Toolkit](https://docs.nvidia.com/datacenter/cloud-native/container-toolkit/install-guide.html) to use it. For other hardware, continuous batching will still apply, but some operations like flash attention and paged attention will not be executed. 

TGI is also supported on the following AI hardware accelerators:
- *Habana first-gen Gaudi and Gaudi2:* check out this [example](https://github.com/huggingface/optimum-habana/tree/main/text-generation-inference) how to serve models with TGI on Gaudi and Gaudi2 with [Optimum Habana](https://huggingface.co/docs/optimum/habana/index)


<|MERGE_RESOLUTION|>--- conflicted
+++ resolved
@@ -18,12 +18,8 @@
 - [Falcon 40B](https://huggingface.co/tiiuae/falcon-40b)
 - [MPT](https://huggingface.co/mosaicml/mpt-30b)
 - [Llama V2](https://huggingface.co/meta-llama)
-<<<<<<< HEAD
-- [Codellama](https://huggingface.co/codellama)
-=======
 - [Code Llama](https://huggingface.co/codellama)
 - [Mistral](https://huggingface.co/mistralai/Mistral-7B-Instruct-v0.1)
->>>>>>> 5ba53d44
 
 If the above list lacks the model you would like to serve, depending on the model's pipeline type, you can try to initialize and serve the model anyways to see how well it performs, but performance isn't guaranteed for non-optimized models:
 
@@ -48,4 +44,3 @@
 TGI is also supported on the following AI hardware accelerators:
 - *Habana first-gen Gaudi and Gaudi2:* check out this [example](https://github.com/huggingface/optimum-habana/tree/main/text-generation-inference) how to serve models with TGI on Gaudi and Gaudi2 with [Optimum Habana](https://huggingface.co/docs/optimum/habana/index)
 
-
