--- conflicted
+++ resolved
@@ -577,11 +577,7 @@
 
     if add_bos_token {
         if let Some(bos) = bos_token {
-<<<<<<< HEAD
-            single.push(format!("{}:1", bos.as_str()));
-=======
-            pair.push(format!("{}:1", bos));
->>>>>>> 2ce80194
+            pair.push(format!("{}:1", bos.as_str()));
         }
     }
 
