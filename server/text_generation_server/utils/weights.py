from abc import ABC, abstractmethod
from contextlib import contextmanager
from pathlib import Path
from typing import Dict, List, Optional, Union
from safetensors import safe_open
import torch


class WeightsLoader(ABC):
    """
    Instances of this type implement higher-level weight loading.

    At a low-level, every weight is stored in the Safetensors format.
    The interpretation of weights may be different however, for instance
    could be packed, quantized weights. Loaders are responsible for
    interpreting the raw tensors, sharding tensors in a manner compatible
    with the format, etc.
    """

    @abstractmethod
    def get_weights_col_packed(
        self,
        weights: "Weights",
        prefix: str,
        block_sizes: Union[int, List[int]],
    ):
        """
        Get the packed weights at the given prefix with column-splitting for
        tensor parallelism. This method should be used when multiple different
        weights are packed into a tensor, for instance, query/key/value
        weights or a gate/up projection.

        The `block_sizes` determines the proportions of the packed tensors.
        The columns are split in equally sized blocks when `block_sizes` is an
        `int`, or in blocks proportional given to the sizes. For instance
        `[2, 1, 1]` will divide an input with dimensionality `1024` in
        `[512, 256, 256]`.
        """
        ...

    def get_weights_col(self, weights: "Weights", prefix: str):
        """
        Get weights at the given prefix and apply column-splitting for tensor
        paralllism.
        """
        return weights.get_multi_weights_col([prefix], 0)

    @abstractmethod
    def get_multi_weights_col(self, weights: "Weights", prefixes: List[str], dim: int):
        """
        Get the weights at the given prefixes, column-split them for tensor
        parallelim, and then concatenate the weights along the given dimension.
        """
        ...

    @abstractmethod
    def get_weights_row(self, weights: "Weights", prefix: str):
        """
        Get the weights at the given prefix and apply row-splitting for tensor
        parallism.
        """
        ...


class DefaultWeightsLoader(WeightsLoader):
    """
    Loader that uses tensors as-is with the exception of applying sharding
    and/or concatenation.
    """

    def get_weights_col_packed(
        self,
        weights: "Weights",
        prefix: str,
        block_sizes: Union[int, List[int]],
    ):
        return weights.get_packed_sharded(
            f"{prefix}.weight", dim=0, block_sizes=block_sizes
        )

    def get_multi_weights_col(self, weights: "Weights", prefixes: List[str], dim: int):
        w = [weights.get_sharded(f"{p}.weight", dim=0) for p in prefixes]
        return torch.cat(w, dim=dim)

    def get_weights_row(self, weights: "Weights", prefix: str):
        return weights.get_sharded(f"{prefix}.weight", dim=1)


class Weights:
    def __init__(
        self,
        filenames: List[Path],
        device,
        dtype,
        process_group,
        weights_loader: WeightsLoader,
        aliases: Optional[Dict[str, List[str]]] = None,
        prefix: Optional[str] = None,
    ):
        routing = {}
        for filename in filenames:
            with safe_open(filename, framework="pytorch") as f:
                for k in f.keys():
                    if k in routing:
                        raise RuntimeError(
                            f"Key {k} was found in multiple files: {filename} and {routing[k]}"
                        )
                    routing[k] = filename
        if aliases is None:
            aliases = {}
        self.aliases = aliases
        self.routing = routing
        self.device = device
        self.dtype = dtype
        self.process_group = process_group
        self.prefix = prefix
        self.weights_loader = weights_loader
        self._handles = {}

    def _get_handle(self, filename):
        if filename not in self._handles:
            f = safe_open(filename, framework="pytorch")
            self._handles[filename] = f

        return self._handles[filename]

    def get_filename(self, tensor_name: str) -> (str, str):
        names = [tensor_name]
        if self.prefix is not None:
            prefixed = f"{self.prefix}.{tensor_name}"
            names.append(prefixed)
        for name in names:
            filename = self.routing.get(name, None)
            if filename is not None:
                return str(filename), name

            aliases = self.aliases.get(name, [])
            for alias in aliases:
                filename = self.routing.get(alias, None)
                if filename is not None:
                    return str(filename), alias
        raise RuntimeError(f"weight {tensor_name} does not exist")

    def _get_slice(self, tensor_name: str):
        filename, tensor_name = self.get_filename(tensor_name)
        f = self._get_handle(filename)
        slice_ = f.get_slice(tensor_name)
        return slice_

    def _has_tensor(self, tensor_name: str):
        try:
            self.get_filename(tensor_name)
        except Exception:
            return False
        return True

    def get_shape(self, tensor_name: str):
        return self._get_slice(tensor_name).get_shape()

    def get_tensor(self, tensor_name: str, to_device=True):
        filename, tensor_name = self.get_filename(tensor_name)
        f = self._get_handle(filename)
        tensor = f.get_tensor(tensor_name)
        # Special case for gptq which shouldn't convert
        # u4 which are disguised as int32. Exl2 uses int16
        # as well.
        if tensor.dtype not in [torch.int16, torch.int32, torch.int64]:
            tensor = tensor.to(dtype=self.dtype)
        if to_device:
            tensor = tensor.to(device=self.device)
        return tensor

    def get_partial_sharded(self, tensor_name: str, dim: int):
        filename, tensor_name = self.get_filename(tensor_name)
        f = self._get_handle(filename)
        slice_ = f.get_slice(tensor_name)
        world_size = self.process_group.size()
        rank = self.process_group.rank()

        size = slice_.get_shape()[dim]
        block_size = (size + world_size - 1) // world_size
        start = rank * block_size
        stop = (rank + 1) * block_size

        if dim == 0:
            tensor = slice_[start:stop]
        elif dim == 1:
            tensor = slice_[:, start:stop]
        else:
            raise NotImplementedError("Let's make that generic when needed")
        # Special case for gptq which shouldn't convert
        # u4 which are disguised as int32. exl2 uses int16.
        if tensor.dtype not in (torch.int16, torch.int32):
            tensor = tensor.to(dtype=self.dtype)
        tensor = tensor.to(device=self.device)
        return tensor

    def get_sharded(self, tensor_name: str, dim: int):
        filename, tensor_name = self.get_filename(tensor_name)
        f = self._get_handle(filename)
        slice_ = f.get_slice(tensor_name)
        world_size = self.process_group.size()
        size = slice_.get_shape()[dim]
        assert (
            size % world_size == 0
        ), f"The choosen size {size} is not compatible with sharding on {world_size} shards"
        return self.get_partial_sharded(tensor_name, dim)

    def get_packed_sharded(
        self, tensor_name: str, dim: int, block_sizes: Union[int, List[int]]
    ) -> torch.Tensor:
        """
        Get a shard from a tensor that packs multiple tensors.

        When a tensor packs multiple tensors (such as QKV or an up
        projection + gate projection), sharding with `get_sharded` is not
        safe since it would not split the packed tensors across shards.

        This method shards a tensor, such that the packed tensors are
        split across shards.

        The columns are split in equally sized blocks when blocks is an `int`, or
        in blocks proportional given to the sizes. For instance `[2, 1, 1]` will
        divide an input with dimensionality `1024` in `[512, 256, 256]`. This is
        convenient for e.g. splitting QKV without knowing the storage details of
        quantized weights.
        """
        slice_ = self._get_slice(tensor_name)
        total_size = slice_.get_shape()[dim]
        block_sizes = _blocks_to_block_sizes(total_size=total_size, blocks=block_sizes)

        world_size = self.process_group.size()
        rank = self.process_group.rank()

        tensors = []
        block_offset = 0
        for block_size in block_sizes:
            assert (
                block_size % world_size == 0
            ), f"Prepacked tensor cannot be sharded across {world_size} shards"
            shard_block_size = block_size // world_size
            start = rank * shard_block_size
            stop = (rank + 1) * shard_block_size
            if dim == 0:
                tensor = slice_[block_offset + start : block_offset + stop]
            elif dim == 1:
                tensor = slice_[:, block_offset + start : block_offset + stop]
            else:
                raise NotImplementedError("Currently only dim=0 or dim=1 is supported")
            tensors.append(tensor)
            block_offset += block_size
        tensor = torch.cat(tensors, dim=dim)
        tensor = tensor.to(device=self.device)

        # Avoid casting quantizer dtypes.
        if tensor.dtype not in [torch.int16, torch.int32, torch.int64]:
            tensor = tensor.to(dtype=self.dtype)

        return tensor

    def get_weights_col_packed_qkv(
        self,
        prefix: str,
        num_heads: int,
        num_key_value_heads: int,
    ):
        return self.get_weights_col_packed(
            prefix, [num_heads, num_key_value_heads, num_key_value_heads]
        )

    def get_weights_col_packed_gate_up(self, prefix: str):
        return self.get_weights_col_packed(prefix, 2)

    def get_weights_col_packed(self, prefix: str, block_sizes: Union[int, List[int]]):
        """
        The columns are split in equally sized blocks when blocks is an `int`, or
        in blocks proportional given to the sizes. For instance `[2, 1, 1]` will
        divide an input with dimensionality `1024` in `[512, 256, 256]`. This is
        convenient for e.g. splitting QKV without knowing the storage details of
        quantized weights.
        """
        return self.weights_loader.get_weights_col_packed(self, prefix, block_sizes)

    def get_weights_col(self, prefix: str):
        return self.weights_loader.get_weights_col(self, prefix)

    def get_multi_weights_col(self, prefixes: List[str], dim: int):
        return self.weights_loader.get_multi_weights_col(self, prefixes, dim)

    def get_tensor_shard(self, var, dim):
        world_size = self.process_group.size()
        rank = self.process_group.rank()
        block_size = var.size()[dim] // world_size
        start = rank * block_size
        stop = (rank + 1) * block_size
        if dim == 0:
            tensor = var[start:stop]
        elif dim == 1:
            tensor = var[:, start:stop]
        else:
            raise NotImplementedError("Let's make that generic when needed")
        tensor = tensor.to(dtype=self.dtype)
        tensor = tensor.to(device=self.device)
        return tensor

    def get_weights_row(self, prefix: str):
        return self.weights_loader.get_weights_row(self, prefix)

    @contextmanager
    def use_loader(self, weights_loader: WeightsLoader):
        """
        This method is a context manager that can be used to use `Weights` with
        a different loader for the duration of the context.
        """

<<<<<<< HEAD
    def _set_gptq_params(self, model_id, revision):
        filename = "config.json"

        self.quant_method = None
        try:
            if os.path.exists(os.path.join(model_id, filename)):
                filename = os.path.join(model_id, filename)
            else:
                filename = hf_hub_download(
                    model_id, filename=filename, revision=revision
                )
            with open(filename, "r") as f:
                data = json.load(f)
            self.gptq_bits = data["quantization_config"]["bits"]
            self.gptq_groupsize = data["quantization_config"]["group_size"]
            # Order is important here, desc_act is missing on some real models
            self.quant_method = data["quantization_config"]["quant_method"]
            self.gptq_checkpoint_format = data["quantization_config"].get(
                "checkpoint_format"
            )
            self.gptq_sym = data["quantization_config"]["sym"]
            self.gptq_desc_act = data["quantization_config"]["desc_act"]
        except Exception:
            filename = "quantize_config.json"
            try:
                if os.path.exists(os.path.join(model_id, filename)):
                    filename = os.path.join(model_id, filename)
                else:
                    filename = hf_hub_download(
                        model_id, filename=filename, revision=revision
                    )
                with open(filename, "r") as f:
                    data = json.load(f)
                self.gptq_bits = data["bits"]
                self.gptq_groupsize = data["group_size"]
                self.gptq_sym = data["sym"]
                self.gptq_desc_act = data["desc_act"]
                if "version" in data and data["version"] == "GEMM":
                    self.quant_method = "awq"
            except Exception:
                filename = "quant_config.json"
                try:
                    if os.path.exists(os.path.join(model_id, filename)):
                        filename = os.path.join(model_id, filename)
                    else:
                        filename = hf_hub_download(
                            model_id, filename=filename, revision=revision
                        )
                    with open(filename, "r") as f:
                        data = json.load(f)
                    self.gptq_bits = data["w_bit"]
                    self.gptq_groupsize = data["q_group_size"]
                    self.gptq_desc_act = data["desc_act"]
                    if "version" in data and data["version"] == "GEMM":
                        self.quant_method = "awq"
                except Exception:
                    if self.quant_method is None:
                        if "awq" in model_id.lower():
                            self.quant_method = "awq"
                        elif "gptq" in model_id.lower():
                            self.quant_method = "gptq"
=======
        old_loader = self.weights_loader
        self.weights_loader = weights_loader
        try:
            yield
        finally:
            self.weights_loader = old_loader
>>>>>>> da82c63a


def _blocks_to_block_sizes(total_size: int, blocks: Union[int, List[int]]) -> List[int]:
    """
    Convert block count or proportions to block sizes.

    This function accepts

    - The number of blocks (int), in which case the block size is
      total_size//blocks; or
    - A list of block sizes (List[int]).

    In the latter case, if sum(blocks) < total_size, the ratios between
    the block sizes will be preserved. For instance, if blocks is
    [2, 1, 1] and total_size is 1024, the returned block sizes are
    [512, 256, 256].
    """
    if isinstance(blocks, list):
        total_blocks = sum(blocks)
        assert (
            total_size % total_blocks == 0
        ), f"Cannot split {total_size} in proportional blocks: {blocks}"
        part_size = total_size // total_blocks
        return [part_size * block for block in blocks]
    else:
        assert total_size % blocks == 0, f"Prepacked is not divisible by {blocks}"
        single_size = total_size // blocks
        return [single_size] * blocks<|MERGE_RESOLUTION|>--- conflicted
+++ resolved
@@ -313,76 +313,12 @@
         a different loader for the duration of the context.
         """
 
-<<<<<<< HEAD
-    def _set_gptq_params(self, model_id, revision):
-        filename = "config.json"
-
-        self.quant_method = None
-        try:
-            if os.path.exists(os.path.join(model_id, filename)):
-                filename = os.path.join(model_id, filename)
-            else:
-                filename = hf_hub_download(
-                    model_id, filename=filename, revision=revision
-                )
-            with open(filename, "r") as f:
-                data = json.load(f)
-            self.gptq_bits = data["quantization_config"]["bits"]
-            self.gptq_groupsize = data["quantization_config"]["group_size"]
-            # Order is important here, desc_act is missing on some real models
-            self.quant_method = data["quantization_config"]["quant_method"]
-            self.gptq_checkpoint_format = data["quantization_config"].get(
-                "checkpoint_format"
-            )
-            self.gptq_sym = data["quantization_config"]["sym"]
-            self.gptq_desc_act = data["quantization_config"]["desc_act"]
-        except Exception:
-            filename = "quantize_config.json"
-            try:
-                if os.path.exists(os.path.join(model_id, filename)):
-                    filename = os.path.join(model_id, filename)
-                else:
-                    filename = hf_hub_download(
-                        model_id, filename=filename, revision=revision
-                    )
-                with open(filename, "r") as f:
-                    data = json.load(f)
-                self.gptq_bits = data["bits"]
-                self.gptq_groupsize = data["group_size"]
-                self.gptq_sym = data["sym"]
-                self.gptq_desc_act = data["desc_act"]
-                if "version" in data and data["version"] == "GEMM":
-                    self.quant_method = "awq"
-            except Exception:
-                filename = "quant_config.json"
-                try:
-                    if os.path.exists(os.path.join(model_id, filename)):
-                        filename = os.path.join(model_id, filename)
-                    else:
-                        filename = hf_hub_download(
-                            model_id, filename=filename, revision=revision
-                        )
-                    with open(filename, "r") as f:
-                        data = json.load(f)
-                    self.gptq_bits = data["w_bit"]
-                    self.gptq_groupsize = data["q_group_size"]
-                    self.gptq_desc_act = data["desc_act"]
-                    if "version" in data and data["version"] == "GEMM":
-                        self.quant_method = "awq"
-                except Exception:
-                    if self.quant_method is None:
-                        if "awq" in model_id.lower():
-                            self.quant_method = "awq"
-                        elif "gptq" in model_id.lower():
-                            self.quant_method = "gptq"
-=======
         old_loader = self.weights_loader
         self.weights_loader = weights_loader
         try:
             yield
         finally:
             self.weights_loader = old_loader
->>>>>>> da82c63a
 
 
 def _blocks_to_block_sizes(total_size: int, blocks: Union[int, List[int]]) -> List[int]:
