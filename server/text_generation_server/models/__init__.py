import torch

from loguru import logger
from transformers.configuration_utils import PretrainedConfig
from transformers.models.auto import modeling_auto
from typing import Optional

from text_generation_server.utils.speculate import get_speculate, set_speculate
from text_generation_server.models.model import Model
from text_generation_server.models.causal_lm import CausalLM
from text_generation_server.models.flash_causal_lm import FlashCausalLM
from text_generation_server.models.bloom import BLOOMSharded
from text_generation_server.models.mpt import MPTSharded
from text_generation_server.models.seq2seq_lm import Seq2SeqLM
from text_generation_server.models.rw import RW
from text_generation_server.models.opt import OPTSharded
from text_generation_server.models.galactica import GalacticaSharded
from text_generation_server.models.santacoder import SantaCoder
from text_generation_server.models.t5 import T5Sharded
from text_generation_server.models.gpt_neox import GPTNeoxSharded
from text_generation_server.models.phi import Phi

# The flag below controls whether to allow TF32 on matmul. This flag defaults to False
# in PyTorch 1.12 and later.
torch.backends.cuda.matmul.allow_tf32 = True

# The flag below controls whether to allow TF32 on cuDNN. This flag defaults to True.
torch.backends.cudnn.allow_tf32 = True

# Disable gradients
torch.set_grad_enabled(False)

__all__ = [
    "Model",
    "BLOOMSharded",
    "CausalLM",
    "FlashCausalLM",
    "GalacticaSharded",
    "Seq2SeqLM",
    "SantaCoder",
    "OPTSharded",
    "T5Sharded",
    "get_model",
]

FLASH_ATT_ERROR_MESSAGE = "{} requires Flash Attention enabled models."

FLASH_ATTENTION = True
try:
    from text_generation_server.models.flash_rw import FlashRWSharded
    from text_generation_server.models.flash_neox import FlashNeoXSharded
    from text_generation_server.models.flash_llama import (
        FlashLlama,
    )
<<<<<<< HEAD
    from text_generation_server.models.flash_qwen2 import (
        FlashQwen2,
=======
    from text_generation_server.models.flash_gemma import (
        FlashGemma,
>>>>>>> ac5a1c6f
    )
    from text_generation_server.models.flash_santacoder import (
        FlashSantacoderSharded,
    )
    from text_generation_server.models.idefics import IDEFICSSharded
    from text_generation_server.models.flash_mistral import FlashMistral
    from text_generation_server.models.flash_mixtral import FlashMixtral
    from text_generation_server.models.flash_phi import FlashPhi
    from text_generation_server.utils.flash_attn import HAS_FLASH_ATTN_V2_CUDA

except ImportError as e:
    logger.warning(f"Could not import Flash Attention enabled models: {e}")
    FLASH_ATTENTION = False
    HAS_FLASH_ATTN_V2_CUDA = False

if FLASH_ATTENTION:
    __all__.append(FlashNeoXSharded)
    __all__.append(FlashRWSharded)
    __all__.append(FlashSantacoderSharded)
    __all__.append(FlashLlama)
    __all__.append(IDEFICSSharded)
    __all__.append(FlashMistral)
    __all__.append(FlashMixtral)
    __all__.append(FlashPhi)
    __all__.append(FlashQwen2)

MAMBA_AVAILABLE = True
try:
    from text_generation_server.models.mamba import Mamba
except ImportError as e:
    logger.warning(f"Could not import Mamba: {e}")
    MAMBA_AVAILABLE = False

if MAMBA_AVAILABLE:
    __all__.append(Mamba)


def get_model(
    model_id: str,
    revision: Optional[str],
    sharded: bool,
    quantize: Optional[str],
    speculate: Optional[int],
    dtype: Optional[str],
    trust_remote_code: bool,
) -> Model:
    if dtype is None:
        # Keep it as default for now and let
        # every model resolve their own default dtype.
        dtype = None
    elif dtype == "float16":
        dtype = torch.float16
    elif dtype == "bfloat16":
        dtype = torch.bfloat16
    else:
        raise RuntimeError(f"Unknown dtype {dtype}")

    if speculate is not None:
        set_speculate(speculate)
    else:
        set_speculate(0)

    if "facebook/galactica" in model_id:
        return GalacticaSharded(
            model_id,
            revision,
            quantize=quantize,
            dtype=dtype,
            trust_remote_code=trust_remote_code,
        )

    if model_id.startswith("bigcode/"):
        if FLASH_ATTENTION:
            return FlashSantacoderSharded(
                model_id,
                revision,
                quantize=quantize,
                dtype=dtype,
                trust_remote_code=trust_remote_code,
            )
        elif sharded:
            raise NotImplementedError(
                FLASH_ATT_ERROR_MESSAGE.format("Sharded Santacoder")
            )
        else:
            return SantaCoder(
                model_id,
                revision,
                quantize=quantize,
                dtype=dtype,
                trust_remote_code=trust_remote_code,
            )

    config_dict, _ = PretrainedConfig.get_config_dict(
        model_id, revision=revision, trust_remote_code=trust_remote_code
    )

    use_medusa = None
    if "medusa_num_heads" in config_dict:
        use_medusa = model_id
        model_id = config_dict["base_model_name_or_path"]
        revision = "main"
        speculate_medusa = config_dict["medusa_num_heads"]
        if speculate is not None:
            if speculate > speculate_medusa:
                raise RuntimeError(
                    "Speculate is set to `{speculate}` but this medusa models only has `{speculate_medusa}` heads, please make them match"
                )
            else:
                set_speculate(speculate)
        else:
            set_speculate(speculate_medusa)

        config_dict, _ = PretrainedConfig.get_config_dict(
            model_id, revision=revision, trust_remote_code=trust_remote_code
        )
        method = "medusa"
    else:
        method = "n-gram"

    speculate = get_speculate()
    if speculate > 0:
        logger.info(f"Using speculation {method} with {speculate} input ids.")

    model_type = config_dict.get("model_type", None)
    if model_type is None:
        # TODO: fix how we determine model type for Mamba
        if "ssm_cfg" in config_dict:
            # *only happens in Mamba case
            model_type = "ssm"
        else:
            raise RuntimeError(
                f"Could not determine model type for {model_id} revision {revision}"
            )

    if model_type == "ssm":
        return Mamba(
            model_id,
            revision,
            quantize=quantize,
            dtype=dtype,
            trust_remote_code=trust_remote_code,
        )

    if model_type == "gpt_bigcode":
        if FLASH_ATTENTION:
            return FlashSantacoderSharded(
                model_id,
                revision,
                quantize=quantize,
                dtype=dtype,
                trust_remote_code=trust_remote_code,
            )
        elif sharded:
            raise NotImplementedError(
                FLASH_ATT_ERROR_MESSAGE.format("Sharded Santacoder")
            )
        else:
            return SantaCoder(
                model_id,
                revision,
                quantize=quantize,
                dtype=dtype,
                trust_remote_code=trust_remote_code,
            )

    if model_type == "bloom":
        return BLOOMSharded(
            model_id,
            revision,
            quantize=quantize,
            dtype=dtype,
            trust_remote_code=trust_remote_code,
        )
    elif model_type == "mpt":
        return MPTSharded(
            model_id,
            revision,
            quantize=quantize,
            dtype=dtype,
            trust_remote_code=trust_remote_code,
        )

    elif model_type == "gpt_neox":
        if FLASH_ATTENTION:
            return FlashNeoXSharded(
                model_id,
                revision,
                quantize=quantize,
                dtype=dtype,
                trust_remote_code=trust_remote_code,
            )
        elif sharded:
            return GPTNeoxSharded(
                model_id,
                revision,
                quantize=quantize,
                dtype=dtype,
                trust_remote_code=trust_remote_code,
            )
        else:
            return CausalLM(
                model_id,
                revision,
                quantize=quantize,
                dtype=dtype,
                trust_remote_code=trust_remote_code,
            )

    elif model_type == "phi":
        if FLASH_ATTENTION:
            return FlashPhi(
                model_id,
                revision,
                quantize=quantize,
                dtype=dtype,
                trust_remote_code=trust_remote_code,
                use_medusa=use_medusa,
            )
        else:
            return CausalLM(
                model_id,
                revision,
                quantize=quantize,
                dtype=dtype,
                trust_remote_code=trust_remote_code,
            )

    elif model_type == "phi-msft":
        if FLASH_ATTENTION:
            raise NotImplementedError(
                "Legacy phi-msft is not supported with Flash Attention"
            )
        else:
            return Phi(
                model_id,
                revision,
                quantize=quantize,
                dtype=dtype,
                trust_remote_code=trust_remote_code,
            )

    elif model_type == "llama" or model_type == "baichuan":
        if FLASH_ATTENTION:
            return FlashLlama(
                model_id,
                revision,
                quantize=quantize,
                dtype=dtype,
                trust_remote_code=trust_remote_code,
                use_medusa=use_medusa,
            )
        elif sharded:
            raise NotImplementedError(FLASH_ATT_ERROR_MESSAGE.format("Sharded Llama"))
        else:
            return CausalLM(
                model_id,
                revision,
                quantize=quantize,
                dtype=dtype,
                trust_remote_code=trust_remote_code,
            )
<<<<<<< HEAD
    elif model_type == "qwen2":
        if FLASH_ATTENTION:
            return FlashQwen2(
                    model_id,
                    revision,
                    quantize=quantize,
                    dtype=dtype,
                    trust_remote_code=trust_remote_code,
            )
        elif sharded:
            raise NotImplementedError(FLASH_ATT_ERROR_MESSAGE.format("Sharded Qwen2"))
=======
    if model_type == "gemma":
        if FLASH_ATTENTION:
            return FlashGemma(
                model_id,
                revision,
                quantize=quantize,
                dtype=dtype,
                trust_remote_code=trust_remote_code,
                use_medusa=use_medusa,
            )
        elif sharded:
            raise NotImplementedError(
                FLASH_ATT_ERROR_MESSAGE.format("Sharded Golden Gate")
            )
>>>>>>> ac5a1c6f
        else:
            return CausalLM(
                model_id,
                revision,
                quantize=quantize,
                dtype=dtype,
                trust_remote_code=trust_remote_code,
            )

    if model_type in ["RefinedWeb", "RefinedWebModel", "falcon"]:
        if sharded:
            if FLASH_ATTENTION:
                if config_dict.get("alibi", False):
                    raise NotImplementedError("sharded is not supported for this model")
                return FlashRWSharded(
                    model_id,
                    revision,
                    quantize=quantize,
                    dtype=dtype,
                    trust_remote_code=trust_remote_code,
                )
            raise NotImplementedError(FLASH_ATT_ERROR_MESSAGE.format(f"Sharded Falcon"))
        else:
            if FLASH_ATTENTION and not config_dict.get("alibi", False):
                return FlashRWSharded(
                    model_id,
                    revision,
                    quantize=quantize,
                    dtype=dtype,
                    trust_remote_code=trust_remote_code,
                )
            else:
                return RW(
                    model_id,
                    revision,
                    quantize=quantize,
                    dtype=dtype,
                    trust_remote_code=trust_remote_code,
                )

    if model_type == "mistral":
        sliding_window = config_dict.get("sliding_window", -1)
        if (
            (sliding_window is None or sliding_window == -1) and FLASH_ATTENTION
        ) or HAS_FLASH_ATTN_V2_CUDA:
            return FlashMistral(
                model_id,
                revision,
                quantize=quantize,
                dtype=dtype,
                trust_remote_code=trust_remote_code,
            )

    if model_type == "mixtral":
        sliding_window = config_dict.get("sliding_window", -1)
        if (
            (sliding_window is None or sliding_window == -1) and FLASH_ATTENTION
        ) or HAS_FLASH_ATTN_V2_CUDA:
            return FlashMixtral(
                model_id,
                revision,
                quantize=quantize,
                dtype=dtype,
                trust_remote_code=trust_remote_code,
            )

    if model_type == "opt":
        return OPTSharded(
            model_id,
            revision,
            quantize=quantize,
            dtype=dtype,
            trust_remote_code=trust_remote_code,
        )

    if model_type == "t5":
        return T5Sharded(
            model_id,
            revision,
            quantize=quantize,
            dtype=dtype,
            trust_remote_code=trust_remote_code,
        )
    if model_type == "idefics":
        if FLASH_ATTENTION:
            return IDEFICSSharded(
                model_id,
                revision,
                quantize=quantize,
                dtype=dtype,
                trust_remote_code=trust_remote_code,
            )
        else:
            raise NotImplementedError(FLASH_ATT_ERROR_MESSAGE.format("Idefics"))

    if sharded:
        raise NotImplementedError("sharded is not supported for AutoModel")
    if quantize == "gptq":
        raise NotImplementedError(
            "gptq quantization is not supported for AutoModel, you can try to quantize it with `text-generation-server quantize ORIGINAL_MODEL_ID NEW_MODEL_ID`"
        )
    if quantize == "awq":
        raise NotImplementedError("awq quantization is not supported for AutoModel")
    elif (quantize == "bitsandbytes-fp4") or (quantize == "bitsandbytes-nf4"):
        raise NotImplementedError("4bit quantization is not supported for AutoModel")
    elif quantize == "eetq":
        raise NotImplementedError("Eetq quantization is not supported for AutoModel")
    if model_type in modeling_auto.MODEL_FOR_CAUSAL_LM_MAPPING_NAMES:
        return CausalLM(
            model_id,
            revision,
            quantize=quantize,
            dtype=dtype,
            trust_remote_code=trust_remote_code,
        )
    if model_type in modeling_auto.MODEL_FOR_SEQ_TO_SEQ_CAUSAL_LM_MAPPING_NAMES:
        return Seq2SeqLM(
            model_id,
            revision,
            quantize=quantize,
            dtype=dtype,
            trust_remote_code=trust_remote_code,
        )

    auto_map = config_dict.get("auto_map", None)
    if trust_remote_code and auto_map is not None:
        if "AutoModelForCausalLM" in auto_map.keys():
            return CausalLM(
                model_id,
                revision,
                quantize=quantize,
                dtype=dtype,
                trust_remote_code=trust_remote_code,
            )
        if "AutoModelForSeq2SeqLM" in auto_map.keys():
            return Seq2SeqLM(
                model_id,
                revision,
                quantize=quantize,
                dtype=dtype,
                trust_remote_code=trust_remote_code,
            )

    raise ValueError(f"Unsupported model type {model_type}")<|MERGE_RESOLUTION|>--- conflicted
+++ resolved
@@ -52,13 +52,11 @@
     from text_generation_server.models.flash_llama import (
         FlashLlama,
     )
-<<<<<<< HEAD
     from text_generation_server.models.flash_qwen2 import (
         FlashQwen2,
-=======
+    )
     from text_generation_server.models.flash_gemma import (
         FlashGemma,
->>>>>>> ac5a1c6f
     )
     from text_generation_server.models.flash_santacoder import (
         FlashSantacoderSharded,
@@ -321,7 +319,6 @@
                 dtype=dtype,
                 trust_remote_code=trust_remote_code,
             )
-<<<<<<< HEAD
     elif model_type == "qwen2":
         if FLASH_ATTENTION:
             return FlashQwen2(
@@ -332,8 +329,17 @@
                     trust_remote_code=trust_remote_code,
             )
         elif sharded:
-            raise NotImplementedError(FLASH_ATT_ERROR_MESSAGE.format("Sharded Qwen2"))
-=======
+            raise NotImplementedError(
+                FLASH_ATT_ERROR_MESSAGE.format("Sharded Qwen2")
+            )
+        else:
+            return CausalLM(
+                model_id,
+                revision,
+                quantize=quantize,
+                dtype=dtype,
+                trust_remote_code=trust_remote_code,
+            )
     if model_type == "gemma":
         if FLASH_ATTENTION:
             return FlashGemma(
@@ -348,7 +354,6 @@
             raise NotImplementedError(
                 FLASH_ATT_ERROR_MESSAGE.format("Sharded Golden Gate")
             )
->>>>>>> ac5a1c6f
         else:
             return CausalLM(
                 model_id,
