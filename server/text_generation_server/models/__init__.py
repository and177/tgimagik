import torch

from loguru import logger
from transformers.configuration_utils import PretrainedConfig
from transformers.models.auto import modeling_auto
from typing import Optional

from text_generation_server.utils.speculate import get_speculate, set_speculate
from text_generation_server.models.model import Model
from text_generation_server.models.causal_lm import CausalLM
from text_generation_server.models.flash_causal_lm import FlashCausalLM
from text_generation_server.models.bloom import BLOOMSharded
from text_generation_server.models.mpt import MPTSharded
from text_generation_server.models.seq2seq_lm import Seq2SeqLM
from text_generation_server.models.rw import RW
from text_generation_server.models.opt import OPTSharded
from text_generation_server.models.galactica import GalacticaSharded
from text_generation_server.models.santacoder import SantaCoder
from text_generation_server.models.t5 import T5Sharded
from text_generation_server.models.gpt_neox import GPTNeoxSharded
<<<<<<< HEAD
from text_generation_server.models.mamba import Mamba
=======
from text_generation_server.models.phi import Phi
>>>>>>> 0da00be5

# The flag below controls whether to allow TF32 on matmul. This flag defaults to False
# in PyTorch 1.12 and later.
torch.backends.cuda.matmul.allow_tf32 = True

# The flag below controls whether to allow TF32 on cuDNN. This flag defaults to True.
torch.backends.cudnn.allow_tf32 = True

# Disable gradients
torch.set_grad_enabled(False)

__all__ = [
    "Model",
    "BLOOMSharded",
    "CausalLM",
    "FlashCausalLM",
    "GalacticaSharded",
    "Seq2SeqLM",
    "SantaCoder",
    "OPTSharded",
    "T5Sharded",
    "get_model",
]

FLASH_ATT_ERROR_MESSAGE = "{} requires Flash Attention enabled models."

FLASH_ATTENTION = True
try:
    from text_generation_server.models.flash_rw import FlashRWSharded
    from text_generation_server.models.flash_neox import FlashNeoXSharded
    from text_generation_server.models.flash_llama import (
        FlashLlama,
    )
    from text_generation_server.models.flash_santacoder import (
        FlashSantacoderSharded,
    )
    from text_generation_server.models.idefics import IDEFICSSharded
    from text_generation_server.models.flash_mistral import FlashMistral
    from text_generation_server.models.flash_mixtral import FlashMixtral
    from text_generation_server.models.flash_phi import FlashPhi
    from text_generation_server.utils.flash_attn import HAS_FLASH_ATTN_V2_CUDA

except ImportError as e:
    logger.warning(f"Could not import Flash Attention enabled models: {e}")
    FLASH_ATTENTION = False
    HAS_FLASH_ATTN_V2_CUDA = False

if FLASH_ATTENTION:
    __all__.append(FlashNeoXSharded)
    __all__.append(FlashRWSharded)
    __all__.append(FlashSantacoderSharded)
    __all__.append(FlashLlama)
    __all__.append(IDEFICSSharded)
    __all__.append(FlashMistral)
    __all__.append(FlashMixtral)
    __all__.append(FlashPhi)


def get_model(
    model_id: str,
    revision: Optional[str],
    sharded: bool,
    quantize: Optional[str],
    speculate: Optional[int],
    dtype: Optional[str],
    trust_remote_code: bool,
) -> Model:
    if dtype is None:
        # Keep it as default for now and let
        # every model resolve their own default dtype.
        dtype = None
    elif dtype == "float16":
        dtype = torch.float16
    elif dtype == "bfloat16":
        dtype = torch.bfloat16
    else:
        raise RuntimeError(f"Unknown dtype {dtype}")

    if speculate is not None:
        set_speculate(speculate)
    else:
        set_speculate(0)

    if "facebook/galactica" in model_id:
        return GalacticaSharded(
            model_id,
            revision,
            quantize=quantize,
            dtype=dtype,
            trust_remote_code=trust_remote_code,
        )

    if model_id.startswith("bigcode/"):
        if FLASH_ATTENTION:
            return FlashSantacoderSharded(
                model_id,
                revision,
                quantize=quantize,
                dtype=dtype,
                trust_remote_code=trust_remote_code,
            )
        elif sharded:
            raise NotImplementedError(
                FLASH_ATT_ERROR_MESSAGE.format("Sharded Santacoder")
            )
        else:
            return SantaCoder(
                model_id,
                revision,
                quantize=quantize,
                dtype=dtype,
                trust_remote_code=trust_remote_code,
            )

    config_dict, _ = PretrainedConfig.get_config_dict(
        model_id, revision=revision, trust_remote_code=trust_remote_code
    )

    use_medusa = None
    if "medusa_num_heads" in config_dict:
        use_medusa = model_id
        model_id = config_dict["base_model_name_or_path"]
        revision = "main"
        speculate_medusa = config_dict["medusa_num_heads"]
        if speculate is not None:
            if speculate > speculate_medusa:
                raise RuntimeError(
                    "Speculate is set to `{speculate}` but this medusa models only has `{speculate_medusa}` heads, please make them match"
                )
            else:
                set_speculate(speculate)
        else:
            set_speculate(speculate_medusa)

        config_dict, _ = PretrainedConfig.get_config_dict(
            model_id, revision=revision, trust_remote_code=trust_remote_code
        )
        method = "medusa"
    else:
        method = "n-gram"

    speculate = get_speculate()
    if speculate > 0:
        logger.info(f"Using speculation {method} with {speculate} input ids.")

    model_type = config_dict.get("model_type", None)
    if model_type is None:
        # TODO: fix how we determine model type for Mamba
        if "ssm_cfg" in config_dict:
            # *only happens in Mamba case
            model_type = "ssm"
        else:
            raise RuntimeError(
                f"Could not determine model type for {model_id} revision {revision}"
            )

    if model_type == "ssm":
        return Mamba(
            model_id,
            revision,
            quantize=quantize,
            dtype=dtype,
            trust_remote_code=trust_remote_code,
        )

    if model_type == "gpt_bigcode":
        if FLASH_ATTENTION:
            return FlashSantacoderSharded(
                model_id,
                revision,
                quantize=quantize,
                dtype=dtype,
                trust_remote_code=trust_remote_code,
            )
        elif sharded:
            raise NotImplementedError(
                FLASH_ATT_ERROR_MESSAGE.format("Sharded Santacoder")
            )
        else:
            return SantaCoder(
                model_id,
                revision,
                quantize=quantize,
                dtype=dtype,
                trust_remote_code=trust_remote_code,
            )

    if model_type == "bloom":
        return BLOOMSharded(
            model_id,
            revision,
            quantize=quantize,
            dtype=dtype,
            trust_remote_code=trust_remote_code,
        )
    elif model_type == "mpt":
        return MPTSharded(
            model_id,
            revision,
            quantize=quantize,
            dtype=dtype,
            trust_remote_code=trust_remote_code,
        )

    elif model_type == "gpt_neox":
        if FLASH_ATTENTION:
            return FlashNeoXSharded(
                model_id,
                revision,
                quantize=quantize,
                dtype=dtype,
                trust_remote_code=trust_remote_code,
            )
        elif sharded:
            return GPTNeoxSharded(
                model_id,
                revision,
                quantize=quantize,
                dtype=dtype,
                trust_remote_code=trust_remote_code,
            )
        else:
            return CausalLM(
                model_id,
                revision,
                quantize=quantize,
                dtype=dtype,
                trust_remote_code=trust_remote_code,
            )

    elif model_type == "phi":
        if FLASH_ATTENTION:
            return FlashPhi(
                model_id,
                revision,
                quantize=quantize,
                dtype=dtype,
                trust_remote_code=trust_remote_code,
                use_medusa=use_medusa,
            )
        else:
            return CausalLM(
                model_id,
                revision,
                quantize=quantize,
                dtype=dtype,
                trust_remote_code=trust_remote_code,
            )

    elif model_type == "phi-msft":
        if FLASH_ATTENTION:
            raise NotImplementedError(
                "Legacy phi-msft is not supported with Flash Attention"
            )
        else:
            return Phi(
                model_id,
                revision,
                quantize=quantize,
                dtype=dtype,
                trust_remote_code=trust_remote_code,
            )

    elif model_type == "llama" or model_type == "baichuan":
        if FLASH_ATTENTION:
            return FlashLlama(
                model_id,
                revision,
                quantize=quantize,
                dtype=dtype,
                trust_remote_code=trust_remote_code,
                use_medusa=use_medusa,
            )
        elif sharded:
            raise NotImplementedError(FLASH_ATT_ERROR_MESSAGE.format("Sharded Llama"))
        else:
            return CausalLM(
                model_id,
                revision,
                quantize=quantize,
                dtype=dtype,
                trust_remote_code=trust_remote_code,
            )

    if model_type in ["RefinedWeb", "RefinedWebModel", "falcon"]:
        if sharded:
            if FLASH_ATTENTION:
                if config_dict.get("alibi", False):
                    raise NotImplementedError("sharded is not supported for this model")
                return FlashRWSharded(
                    model_id,
                    revision,
                    quantize=quantize,
                    dtype=dtype,
                    trust_remote_code=trust_remote_code,
                )
            raise NotImplementedError(FLASH_ATT_ERROR_MESSAGE.format(f"Sharded Falcon"))
        else:
            if FLASH_ATTENTION and not config_dict.get("alibi", False):
                return FlashRWSharded(
                    model_id,
                    revision,
                    quantize=quantize,
                    dtype=dtype,
                    trust_remote_code=trust_remote_code,
                )
            else:
                return RW(
                    model_id,
                    revision,
                    quantize=quantize,
                    dtype=dtype,
                    trust_remote_code=trust_remote_code,
                )

    if model_type == "mistral":
        sliding_window = config_dict.get("sliding_window", -1)
        if (
            (sliding_window is None or sliding_window == -1) and FLASH_ATTENTION
        ) or HAS_FLASH_ATTN_V2_CUDA:
            return FlashMistral(
                model_id,
                revision,
                quantize=quantize,
                dtype=dtype,
                trust_remote_code=trust_remote_code,
            )

    if model_type == "mixtral":
        sliding_window = config_dict.get("sliding_window", -1)
        if (
            (sliding_window is None or sliding_window == -1) and FLASH_ATTENTION
        ) or HAS_FLASH_ATTN_V2_CUDA:
            return FlashMixtral(
                model_id,
                revision,
                quantize=quantize,
                dtype=dtype,
                trust_remote_code=trust_remote_code,
            )

    if model_type == "opt":
        return OPTSharded(
            model_id,
            revision,
            quantize=quantize,
            dtype=dtype,
            trust_remote_code=trust_remote_code,
        )

    if model_type == "t5":
        return T5Sharded(
            model_id,
            revision,
            quantize=quantize,
            dtype=dtype,
            trust_remote_code=trust_remote_code,
        )
    if model_type == "idefics":
        if FLASH_ATTENTION:
            return IDEFICSSharded(
                model_id,
                revision,
                quantize=quantize,
                dtype=dtype,
                trust_remote_code=trust_remote_code,
            )
        else:
            raise NotImplementedError(FLASH_ATT_ERROR_MESSAGE.format("Idefics"))

    if sharded:
        raise NotImplementedError("sharded is not supported for AutoModel")
    if quantize == "gptq":
        raise NotImplementedError(
            "gptq quantization is not supported for AutoModel, you can try to quantize it with `text-generation-server quantize ORIGINAL_MODEL_ID NEW_MODEL_ID`"
        )
    if quantize == "awq":
        raise NotImplementedError("awq quantization is not supported for AutoModel")
    elif (quantize == "bitsandbytes-fp4") or (quantize == "bitsandbytes-nf4"):
        raise NotImplementedError("4bit quantization is not supported for AutoModel")
    elif quantize == "eetq":
        raise NotImplementedError("Eetq quantization is not supported for AutoModel")
    if model_type in modeling_auto.MODEL_FOR_CAUSAL_LM_MAPPING_NAMES:
        return CausalLM(
            model_id,
            revision,
            quantize=quantize,
            dtype=dtype,
            trust_remote_code=trust_remote_code,
        )
    if model_type in modeling_auto.MODEL_FOR_SEQ_TO_SEQ_CAUSAL_LM_MAPPING_NAMES:
        return Seq2SeqLM(
            model_id,
            revision,
            quantize=quantize,
            dtype=dtype,
            trust_remote_code=trust_remote_code,
        )

    auto_map = config_dict.get("auto_map", None)
    if trust_remote_code and auto_map is not None:
        if "AutoModelForCausalLM" in auto_map.keys():
            return CausalLM(
                model_id,
                revision,
                quantize=quantize,
                dtype=dtype,
                trust_remote_code=trust_remote_code,
            )
        if "AutoModelForSeq2SeqLM" in auto_map.keys():
            return Seq2SeqLM(
                model_id,
                revision,
                quantize=quantize,
                dtype=dtype,
                trust_remote_code=trust_remote_code,
            )

    raise ValueError(f"Unsupported model type {model_type}")<|MERGE_RESOLUTION|>--- conflicted
+++ resolved
@@ -18,11 +18,8 @@
 from text_generation_server.models.santacoder import SantaCoder
 from text_generation_server.models.t5 import T5Sharded
 from text_generation_server.models.gpt_neox import GPTNeoxSharded
-<<<<<<< HEAD
 from text_generation_server.models.mamba import Mamba
-=======
 from text_generation_server.models.phi import Phi
->>>>>>> 0da00be5
 
 # The flag below controls whether to allow TF32 on matmul. This flag defaults to False
 # in PyTorch 1.12 and later.
