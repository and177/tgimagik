--- conflicted
+++ resolved
@@ -68,13 +68,8 @@
             k2 = key[..., 1::2]
 
             rotary_emb.apply_rotary(k1, k2, cos, sin, k1, k2, False)
-<<<<<<< HEAD
-        elif IS_ROCM_SYSTEM:
+        elif SYSTEM == "rocm":
             from vllm._C import ops
-=======
-        elif SYSTEM == "rocm":
-            from vllm import pos_encoding_ops
->>>>>>> 92f1338b
 
             # NOTE: On RoCm systems, we use a ROPE implementatation adapted from VLLM which launches a single kernel for both query/key, contrary to flash-attn implementation used on NVIDIA systems.
             # Compiling flash-attn rotary on RoCm, it appears hipcc is unable to unroll loops, resulting in an even slower inference compared to eager: https://github.com/pytorch/pytorch/issues/113773
