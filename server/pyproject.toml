[tool.poetry]
name = "text-generation-server"
version = "1.2.0"
description = "Text Generation Inference Python gRPC Server"
authors = ["Olivier Dehaene <olivier@huggingface.co>"]

[tool.poetry.scripts]
text-generation-server = 'text_generation_server.cli:app'

[tool.poetry.dependencies]
python = ">=3.9,<3.13"
protobuf = "^3.20.3"
grpcio = "^1.51.1"
grpcio-status = "*"
grpcio-reflection = "*"
grpc-interceptor = "^0.15.0"
typer = "^0.6.1"
safetensors = "0.3.2"
loguru = "^0.6.0"
opentelemetry-api = "^1.15.0"
opentelemetry-exporter-otlp = "^1.15.0"
opentelemetry-instrumentation-grpc = "^0.36b0"
hf-transfer = "^0.1.2"
sentencepiece = "^0.1.97"
tokenizers = "^0.14.1"
huggingface-hub = "^0.16.4"
<<<<<<< HEAD
peft = "^0.4.0"
deepspeed = { git = "https://github.com/HabanaAI/DeepSpeed.git", branch = "1.13.0" }
optimum-habana =  { git = "https://github.com/huggingface/optimum-habana.git", branch = "main" }
=======
transformers = "^4.32.1"
einops = "^0.6.1"
texttable = { version = "^1.6.7", optional = true }
datasets = { version = "^2.14.0", optional = true }
peft = { version = "^0.4.0", optional = true }
torch = { version = "^2.1.1", optional = true }
scipy = "^1.11.1"
pillow = "^10.0.0"

[tool.poetry.extras]
torch = ["torch"]
accelerate = ["accelerate"]
bnb = ["bitsandbytes"]
peft = ["peft"]
quantize = ["texttable", "datasets", "accelerate"]
>>>>>>> ccd5725a

[tool.poetry.group.dev.dependencies]
grpcio-tools = "*"
pytest = "^7.3.0"

<<<<<<< HEAD
=======

[[tool.poetry.source]]
name = "pytorch-gpu-src"
url = "https://download.pytorch.org/whl/cu121"
priority = "explicit"

>>>>>>> ccd5725a
[tool.pytest.ini_options]
markers = ["private: marks tests as requiring an admin hf token (deselect with '-m \"not private\"')"]

[build-system]
requires = ["poetry-core>=1.0.0"]
build-backend = "poetry.core.masonry.api"<|MERGE_RESOLUTION|>--- conflicted
+++ resolved
@@ -24,41 +24,14 @@
 sentencepiece = "^0.1.97"
 tokenizers = "^0.14.1"
 huggingface-hub = "^0.16.4"
-<<<<<<< HEAD
 peft = "^0.4.0"
 deepspeed = { git = "https://github.com/HabanaAI/DeepSpeed.git", branch = "1.13.0" }
 optimum-habana =  { git = "https://github.com/huggingface/optimum-habana.git", branch = "main" }
-=======
-transformers = "^4.32.1"
-einops = "^0.6.1"
-texttable = { version = "^1.6.7", optional = true }
-datasets = { version = "^2.14.0", optional = true }
-peft = { version = "^0.4.0", optional = true }
-torch = { version = "^2.1.1", optional = true }
-scipy = "^1.11.1"
-pillow = "^10.0.0"
-
-[tool.poetry.extras]
-torch = ["torch"]
-accelerate = ["accelerate"]
-bnb = ["bitsandbytes"]
-peft = ["peft"]
-quantize = ["texttable", "datasets", "accelerate"]
->>>>>>> ccd5725a
 
 [tool.poetry.group.dev.dependencies]
 grpcio-tools = "*"
 pytest = "^7.3.0"
 
-<<<<<<< HEAD
-=======
-
-[[tool.poetry.source]]
-name = "pytorch-gpu-src"
-url = "https://download.pytorch.org/whl/cu121"
-priority = "explicit"
-
->>>>>>> ccd5725a
 [tool.pytest.ini_options]
 markers = ["private: marks tests as requiring an admin hf token (deselect with '-m \"not private\"')"]
 
